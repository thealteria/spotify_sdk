name: spotify_sdk
description: A flutter plugin that let's you communicate with the spotify sdk and auth lib
version: 0.3.2
homepage: https://github.com/brim-borium/spotify_sdk
issue_tracker: https://github.com/brim-borium/spotify_sdk/issues

environment:
<<<<<<< HEAD
  sdk: ">=2.1.0 <3.0.0"
  flutter: ">=1.10.0 <2.0.0"
=======
  sdk: ">=2.7.0 <3.0.0"
>>>>>>> 3e014b17

dependencies:
  flutter:
    sdk: flutter
  flutter_web_plugins:
    sdk: flutter
  logger: ^0.8.0
  dio: any
  json_annotation: ^3.0.0
  js: ^0.6.1+1

dev_dependencies:
  flutter_test:
    sdk: flutter
  build_runner: ^1.0.0
  json_serializable: ^3.2.0
  lint: ^1.1.1
  
   

# For information on the generic Dart part of this file, see the
# following page: https://dart.dev/tools/pub/pubspec

# The following section is specific to Flutter.
flutter:
  # This section identifies this Flutter project as a plugin project.
  # The androidPackage and pluginClass identifiers should not ordinarily
  # be modified. They are used by the tooling to maintain consistency when
  # adding or updating assets for this project.
  plugin:
    platforms:
      android: 
        package: de.minimalme.spotify_sdk
        pluginClass: SpotifySdkPlugin
      web:
        pluginClass: SpotifySdkPlugin
        fileName: spotify_sdk_web.dart
    

  # To add assets to your plugin package, add an assets section, like this:
  # assets:
  #  - images/a_dot_burr.jpeg
  #  - images/a_dot_ham.jpeg
  #
  # For details regarding assets in packages, see
  # https://flutter.dev/assets-and-images/#from-packages
  #
  # An image asset can refer to one or more resolution-specific "variants", see
  # https://flutter.dev/assets-and-images/#resolution-aware.

  # To add custom fonts to your plugin package, add a fonts section here,
  # in this "flutter" section. Each entry in this list should have a
  # "family" key with the font family name, and a "fonts" key with a
  # list giving the asset and other descriptors for the font. For
  # example:
  # fonts:
  #   - family: Schyler
  #     fonts:
  #       - asset: fonts/Schyler-Regular.ttf
  #       - asset: fonts/Schyler-Italic.ttf
  #         style: italic
  #   - family: Trajan Pro
  #     fonts:
  #       - asset: fonts/TrajanPro.ttf
  #       - asset: fonts/TrajanPro_Bold.ttf
  #         weight: 700
  #
  # For details regarding fonts in packages, see
  # https://flutter.dev/custom-fonts/#from-packages<|MERGE_RESOLUTION|>--- conflicted
+++ resolved
@@ -5,12 +5,7 @@
 issue_tracker: https://github.com/brim-borium/spotify_sdk/issues
 
 environment:
-<<<<<<< HEAD
-  sdk: ">=2.1.0 <3.0.0"
-  flutter: ">=1.10.0 <2.0.0"
-=======
   sdk: ">=2.7.0 <3.0.0"
->>>>>>> 3e014b17
 
 dependencies:
   flutter:
